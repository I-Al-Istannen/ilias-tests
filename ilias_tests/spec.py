--- conflicted
+++ resolved
@@ -599,13 +599,9 @@
                 md += 'file_upload'
             md += "\n```\n"
             md += "----\n"
-<<<<<<< HEAD
-            if is_upload:
-=======
             if question_result.feedback is None:
                 question_result.feedback = ""
-            if question.question_type == "file_upload":
->>>>>>> 965e2de8
+            if is_upload:
                 # Already formatted
                 md += f"{question_result.feedback.strip()}\n\n"
             else:
